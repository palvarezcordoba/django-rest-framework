--- conflicted
+++ resolved
@@ -60,20 +60,10 @@
     description='A lightweight REST framework for Django.',
     author='Tom Christie',
     author_email='tom@tomchristie.com',
-<<<<<<< HEAD
-    packages=get_packages('djangorestframework'),
-    package_data=get_package_data('djangorestframework'),
-    test_suite='djangorestframework.runtests.runcoverage.main',
-    install_requires=['URLObject>=0.6.0'],
-    extras_require={
-        'markdown': ["Markdown>=2.0"]
-    },
-=======
     packages=get_packages('rest_framework'),
     package_data=get_package_data('rest_framework'),
     test_suite='rest_framework.runtests.runtests.main',
     install_requires=[],
->>>>>>> 4e7805cb
     classifiers=[
         'Development Status :: 4 - Beta',
         'Environment :: Web Environment',
