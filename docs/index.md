<p class="badges">
<iframe src="http://ghbtns.com/github-btn.html?user=tomchristie&amp;repo=django-rest-framework&amp;type=watch&amp;count=true" class="github-star-button" allowtransparency="true" frameborder="0" scrolling="0" width="110px" height="20px"></iframe>

<a href="https://twitter.com/share" class="twitter-share-button" data-url="django-rest-framework.org" data-text="Checking out the totally awesome Django REST framework! http://django-rest-framework.org" data-count="none">Tweet</a>
<script>!function(d,s,id){var js,fjs=d.getElementsByTagName(s)[0];if(!d.getElementById(id)){js=d.createElement(s);js.id=id;js.src="http://platform.twitter.com/widgets.js";fjs.parentNode.insertBefore(js,fjs);}}(document,"script","twitter-wjs");</script>

<img alt="Travis build image" src="https://secure.travis-ci.org/tomchristie/django-rest-framework.png?branch=master" class="travis-build-image">
</p>

# Django REST framework

**Awesome web-browsable Web APIs.**

Django REST framework is a powerful and flexible toolkit that makes it easy to build Web APIs.

<<<<<<< HEAD
Some reasons you might want to use REST framework:
=======
APIs built using REST framework are fully self-describing and web browsable - a huge useability win for your developers.  It also supports a wide range of media types, authentication and permission policies out of the box.
>>>>>>> 287ff43c

* The Web browseable API is a huge useability win for your developers.
* Authentication policies including OAuth1a and OAuth2 out of the box.
* Serialization that supports both ORM and non-ORM data sources.
* Customizable all the way down - just use regular function-based views if you don't need the more powerful features.
* Extensive documentation, and great community support.

There is a live example API for testing purposes, [available here][sandbox].

**Below**: *Screenshot from the browsable API*

![Screenshot][image]

## Requirements

REST framework requires the following:

* Python (2.6.5+, 2.7, 3.2, 3.3)
* Django (1.3, 1.4, 1.5)

The following packages are optional:

* [Markdown][markdown] (2.1.0+) - Markdown support for the browsable API.
* [PyYAML][yaml] (3.10+) - YAML content-type support.
* [defusedxml][defusedxml] (0.3+) - XML content-type support.
* [django-filter][django-filter] (0.5.4+) - Filtering support.
* [django-oauth-plus][django-oauth-plus] (2.0+) and [oauth2][oauth2] (1.5.211+) - OAuth 1.0a support.
* [django-oauth2-provider][django-oauth2-provider] (0.2.3+) - OAuth 2.0 support.

**Note**: The `oauth2` python package is badly misnamed, and actually provides OAuth 1.0a support.  Also note that packages required for both OAuth 1.0a, and OAuth 2.0 are not yet Python 3 compatible.

## Installation

Install using `pip`, including any optional packages you want...

    pip install djangorestframework
<<<<<<< HEAD
    pip install markdown       # Markdown support for the browseable API.
=======
    pip install markdown  # Markdown support for the browsable API.
    pip install pyyaml    # YAML content-type support.
>>>>>>> 287ff43c
    pip install django-filter  # Filtering support

...or clone the project from github.

    git clone git@github.com:tomchristie/django-rest-framework.git

Add `'rest_framework'` to your `INSTALLED_APPS` setting.

    INSTALLED_APPS = (
        ...
        'rest_framework',        
    )

If you're intending to use the browsable API you'll probably also want to add REST framework's login and logout views.  Add the following to your root `urls.py` file.

    urlpatterns = patterns('',
        ...
        url(r'^api-auth/', include('rest_framework.urls', namespace='rest_framework'))
    )

Note that the URL path can be whatever you want, but you must include `'rest_framework.urls'` with the `'rest_framework'` namespace.

## Example

Let's take a look at a quick example of using REST framework to build a simple model-backed API.

We'll create a read-write API for accessing users and groups.

Any global settings for a REST framework API are kept in a single configuration dictionary named `REST_FRAMEWORK`.  Start off by adding the following to your `settings.py` module:

    REST_FRAMEWORK = {
        # Use hyperlinked styles by default.
        # Only used if the `serializer_class` attribute is not set on a view.
        'DEFAULT_MODEL_SERIALIZER_CLASS':
            'rest_framework.serializers.HyperlinkedModelSerializer',

        # Use Django's standard `django.contrib.auth` permissions,
        # or allow read-only access for unauthenticated users.
        'DEFAULT_PERMISSION_CLASSES': [
            'rest_framework.permissions.DjangoModelPermissionsOrAnonReadOnly'
        ]
    }

Don't forget to make sure you've also added `rest_framework` to your `INSTALLED_APPS`.

We're ready to create our API now.
Here's our project's root `urls.py` module:

    from django.conf.urls.defaults import url, patterns, include
    from django.contrib.auth.models import User, Group
    from rest_framework import viewsets, routers

    # ViewSets define the view behavior.
    class UserViewSet(viewsets.ModelViewSet):
        model = User

    class GroupViewSet(viewsets.ModelViewSet):
        model = Group

    
    # Routers provide an easy way of automatically determining the URL conf
    router = routers.DefaultRouter()
    router.register(r'users', views.UserViewSet)
    router.register(r'groups', views.GroupViewSet)


    # Wire up our API using automatic URL routing.
    # Additionally, we include login URLs for the browseable API.
    urlpatterns = patterns('',
        url(r'^', include(router.urls)),
        url(r'^api-auth/', include('rest_framework.urls', namespace='rest_framework'))
    )

## Quickstart

Can't wait to get started?  The [quickstart guide][quickstart] is the fastest way to get up and running, and building APIs with REST framework.

## Tutorial

The tutorial will walk you through the building blocks that make up REST framework.   It'll take a little while to get through, but it'll give you a comprehensive understanding of how everything fits together, and is highly recommended reading.

* [1 - Serialization][tut-1]
* [2 - Requests & Responses][tut-2]
* [3 - Class based views][tut-3]
* [4 - Authentication & permissions][tut-4]
* [5 - Relationships & hyperlinked APIs][tut-5]
* [6 - Viewsets & routers][tut-6]

## API Guide

The API guide is your complete reference manual to all the functionality provided by REST framework.

* [Requests][request]
* [Responses][response]
* [Views][views]
* [Generic views][generic-views]
* [Viewsets][viewsets]
* [Routers][routers]
* [Parsers][parsers]
* [Renderers][renderers]
* [Serializers][serializers]
* [Serializer fields][fields]
* [Serializer relations][relations]
* [Authentication][authentication]
* [Permissions][permissions]
* [Throttling][throttling]
* [Filtering][filtering]
* [Pagination][pagination]
* [Content negotiation][contentnegotiation]
* [Format suffixes][formatsuffixes]
* [Returning URLs][reverse]
* [Exceptions][exceptions]
* [Status codes][status]
* [Settings][settings]

## Topics

General guides to using REST framework.

* [AJAX, CSRF & CORS][ajax-csrf-cors]
* [Browser enhancements][browser-enhancements]
* [The Browsable API][browsableapi]
* [REST, Hypermedia & HATEOAS][rest-hypermedia-hateoas]
* [2.0 Announcement][rest-framework-2-announcement]
* [2.2 Announcement][2.2-announcement]
* [2.3 Announcement][2.3-announcement]
* [Release Notes][release-notes]
* [Credits][credits]

## Development

If you want to work on REST framework itself, clone the repository, then...

Build the docs:

    ./mkdocs.py

Run the tests:

    ./rest_framework/runtests/runtests.py

To run the tests against all supported configurations, first install [the tox testing tool][tox] globally, using `pip install tox`, then simply run `tox`: 

    tox

## Support

For support please see the [REST framework discussion group][group], try the  `#restframework` channel on `irc.freenode.net`, or raise a  question on [Stack Overflow][stack-overflow], making sure to include the ['django-rest-framework'][django-rest-framework-tag] tag.

[Paid support is available][paid-support] from [DabApps][dabapps], and can include work on REST framework core, or support with building your REST framework API.  Please [contact DabApps][contact-dabapps] if you'd like to discuss commercial support options.

For updates on REST framework development, you may also want to follow [the author][twitter] on Twitter.

<a style="padding-top: 10px" href="https://twitter.com/_tomchristie" class="twitter-follow-button" data-show-count="false">Follow @_tomchristie</a>
<script>!function(d,s,id){var js,fjs=d.getElementsByTagName(s)[0];if(!d.getElementById(id)){js=d.createElement(s);js.id=id;js.src="//platform.twitter.com/widgets.js";fjs.parentNode.insertBefore(js,fjs);}}(document,"script","twitter-wjs");</script>
 
## License

Copyright (c) 2011-2013, Tom Christie
All rights reserved.

Redistribution and use in source and binary forms, with or without 
modification, are permitted provided that the following conditions are met:

Redistributions of source code must retain the above copyright notice, this 
list of conditions and the following disclaimer.
Redistributions in binary form must reproduce the above copyright notice, this 
list of conditions and the following disclaimer in the documentation and/or 
other materials provided with the distribution.

THIS SOFTWARE IS PROVIDED BY THE COPYRIGHT HOLDERS AND CONTRIBUTORS "AS IS" AND 
ANY EXPRESS OR IMPLIED WARRANTIES, INCLUDING, BUT NOT LIMITED TO, THE IMPLIED 
WARRANTIES OF MERCHANTABILITY AND FITNESS FOR A PARTICULAR PURPOSE ARE 
DISCLAIMED. IN NO EVENT SHALL THE COPYRIGHT HOLDER OR CONTRIBUTORS BE LIABLE 
FOR ANY DIRECT, INDIRECT, INCIDENTAL, SPECIAL, EXEMPLARY, OR CONSEQUENTIAL 
DAMAGES (INCLUDING, BUT NOT LIMITED TO, PROCUREMENT OF SUBSTITUTE GOODS OR 
SERVICES; LOSS OF USE, DATA, OR PROFITS; OR BUSINESS INTERRUPTION) HOWEVER 
CAUSED AND ON ANY THEORY OF LIABILITY, WHETHER IN CONTRACT, STRICT LIABILITY, 
OR TORT (INCLUDING NEGLIGENCE OR OTHERWISE) ARISING IN ANY WAY OUT OF THE USE 
OF THIS SOFTWARE, EVEN IF ADVISED OF THE POSSIBILITY OF SUCH DAMAGE.

[travis]: http://travis-ci.org/tomchristie/django-rest-framework?branch=master
[travis-build-image]: https://secure.travis-ci.org/tomchristie/django-rest-framework.png?branch=master
[urlobject]: https://github.com/zacharyvoase/urlobject
[markdown]: http://pypi.python.org/pypi/Markdown/
[yaml]: http://pypi.python.org/pypi/PyYAML
[defusedxml]: https://pypi.python.org/pypi/defusedxml
[django-filter]: http://pypi.python.org/pypi/django-filter
[oauth2]: https://github.com/simplegeo/python-oauth2
[django-oauth-plus]: https://bitbucket.org/david/django-oauth-plus/wiki/Home
[django-oauth2-provider]: https://github.com/caffeinehit/django-oauth2-provider
[0.4]: https://github.com/tomchristie/django-rest-framework/tree/0.4.X
[image]: img/quickstart.png
[sandbox]: http://restframework.herokuapp.com/

[quickstart]: tutorial/quickstart.md
[tut-1]: tutorial/1-serialization.md
[tut-2]: tutorial/2-requests-and-responses.md
[tut-3]: tutorial/3-class-based-views.md
[tut-4]: tutorial/4-authentication-and-permissions.md
[tut-5]: tutorial/5-relationships-and-hyperlinked-apis.md
[tut-6]: tutorial/6-viewsets-and-routers.md

[request]: api-guide/requests.md
[response]: api-guide/responses.md
[views]: api-guide/views.md
[generic-views]: api-guide/generic-views.md
[viewsets]: api-guide/viewsets.md
[routers]: api-guide/routers.md
[parsers]: api-guide/parsers.md
[renderers]: api-guide/renderers.md
[serializers]: api-guide/serializers.md
[fields]: api-guide/fields.md
[relations]: api-guide/relations.md
[authentication]: api-guide/authentication.md
[permissions]: api-guide/permissions.md
[throttling]: api-guide/throttling.md
[filtering]: api-guide/filtering.md
[pagination]: api-guide/pagination.md
[contentnegotiation]: api-guide/content-negotiation.md
[formatsuffixes]: api-guide/format-suffixes.md
[reverse]: api-guide/reverse.md
[exceptions]: api-guide/exceptions.md
[status]: api-guide/status-codes.md
[settings]: api-guide/settings.md

[ajax-csrf-cors]: topics/ajax-csrf-cors.md
[browser-enhancements]: topics/browser-enhancements.md
[browsableapi]: topics/browsable-api.md
[rest-hypermedia-hateoas]: topics/rest-hypermedia-hateoas.md
[contributing]: topics/contributing.md
[rest-framework-2-announcement]: topics/rest-framework-2-announcement.md
[2.2-announcement]: topics/2.2-announcement.md
[2.3-announcement]: topics/2.3-announcement.md
[release-notes]: topics/release-notes.md
[credits]: topics/credits.md

[tox]: http://testrun.org/tox/latest/

[group]: https://groups.google.com/forum/?fromgroups#!forum/django-rest-framework
[stack-overflow]: http://stackoverflow.com/
[django-rest-framework-tag]: http://stackoverflow.com/questions/tagged/django-rest-framework
[django-tag]: http://stackoverflow.com/questions/tagged/django
[paid-support]: http://dabapps.com/services/build/api-development/
[dabapps]: http://dabapps.com
[contact-dabapps]: http://dabapps.com/contact/
[twitter]: https://twitter.com/_tomchristie<|MERGE_RESOLUTION|>--- conflicted
+++ resolved
@@ -13,11 +13,7 @@
 
 Django REST framework is a powerful and flexible toolkit that makes it easy to build Web APIs.
 
-<<<<<<< HEAD
 Some reasons you might want to use REST framework:
-=======
-APIs built using REST framework are fully self-describing and web browsable - a huge useability win for your developers.  It also supports a wide range of media types, authentication and permission policies out of the box.
->>>>>>> 287ff43c
 
 * The Web browseable API is a huge useability win for your developers.
 * Authentication policies including OAuth1a and OAuth2 out of the box.
@@ -54,12 +50,7 @@
 Install using `pip`, including any optional packages you want...
 
     pip install djangorestframework
-<<<<<<< HEAD
-    pip install markdown       # Markdown support for the browseable API.
-=======
-    pip install markdown  # Markdown support for the browsable API.
-    pip install pyyaml    # YAML content-type support.
->>>>>>> 287ff43c
+    pip install markdown       # Markdown support for the browsable API.
     pip install django-filter  # Filtering support
 
 ...or clone the project from github.
