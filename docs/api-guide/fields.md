--- conflicted
+++ resolved
@@ -92,13 +92,9 @@
 
 ## EmailField
 
-<<<<<<< HEAD
-A text representation, validates the text to be a valid e-mail address. Corresponds to `django.db.models.fields.EmailField`
-=======
-A text representation, validates the text to be a valid e-mail adress.
+A text representation, validates the text to be a valid e-mail address.
 
 Corresponds to `django.db.models.fields.EmailField`
->>>>>>> 93f1aa4f
 
 ## DateField
 
