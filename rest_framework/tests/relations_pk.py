--- conflicted
+++ resolved
@@ -1,9 +1,6 @@
-<<<<<<< HEAD
-=======
 from __future__ import unicode_literals
 
 from django.db import models
->>>>>>> 0f0e76d8
 from django.test import TestCase
 from rest_framework import serializers
 from rest_framework.tests.models import ManyToManyTarget, ManyToManySource, ForeignKeyTarget, ForeignKeySource, NullableForeignKeySource, OneToOneTarget, NullableOneToOneSource
@@ -217,15 +214,9 @@
         queryset = ForeignKeyTarget.objects.all()
         new_serializer = ForeignKeyTargetSerializer(queryset)
         expected = [
-<<<<<<< HEAD
-            {'id': 1, 'name': u'target-1', 'sources': [1, 2, 3]},
-            {'id': 2, 'name': u'target-2', 'sources': []},
-        ]
-=======
             {'id': 1, 'name': 'target-1', 'sources': [1, 2, 3]},
             {'id': 2, 'name': 'target-2', 'sources': []},
-        ]        
->>>>>>> 0f0e76d8
+        ]
         self.assertEquals(new_serializer.data, expected)
 
         serializer.save()
