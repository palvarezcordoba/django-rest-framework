from __future__ import unicode_literals
from django.core.urlresolvers import reverse
from django.contrib.auth.models import User
from django.http import HttpResponse
from django.test import Client, TestCase
from rest_framework import HTTP_HEADER_ENCODING
from rest_framework import exceptions
from rest_framework import permissions
from rest_framework import status
from rest_framework.authtoken.models import Token
<<<<<<< HEAD
from rest_framework.authentication import TokenAuthentication, BasicAuthentication, SessionAuthentication, OAuth2Authentication
from rest_framework.compat import patterns, url, include
from rest_framework.compat import oauth2
from rest_framework.compat import oauth2_provider
=======
from rest_framework.authentication import (
    BaseAuthentication,
    TokenAuthentication,
    BasicAuthentication,
    SessionAuthentication
)
from rest_framework.compat import patterns
from rest_framework.tests.utils import RequestFactory
>>>>>>> 282af605
from rest_framework.views import APIView
import json
import base64
import datetime
import unittest


factory = RequestFactory()


class MockView(APIView):
    permission_classes = (permissions.IsAuthenticated,)

    def get(self, request):
        return HttpResponse({'a': 1, 'b': 2, 'c': 3})

    def post(self, request):
        return HttpResponse({'a': 1, 'b': 2, 'c': 3})

    def put(self, request):
        return HttpResponse({'a': 1, 'b': 2, 'c': 3})

<<<<<<< HEAD
    def get(self, request):
        return HttpResponse({'a': 1, 'b': 2, 'c': 3})
=======
>>>>>>> 282af605

urlpatterns = patterns('',
    (r'^session/$', MockView.as_view(authentication_classes=[SessionAuthentication])),
    (r'^basic/$', MockView.as_view(authentication_classes=[BasicAuthentication])),
    (r'^token/$', MockView.as_view(authentication_classes=[TokenAuthentication])),
    (r'^auth-token/$', 'rest_framework.authtoken.views.obtain_auth_token'),
    url(r'^oauth2/', include('provider.oauth2.urls', namespace = 'oauth2')),
    url(r'^oauth2-test/$', MockView.as_view(authentication_classes=[OAuth2Authentication])),
)


class BasicAuthTests(TestCase):
    """Basic authentication"""
    urls = 'rest_framework.tests.authentication'

    def setUp(self):
        self.csrf_client = Client(enforce_csrf_checks=True)
        self.username = 'john'
        self.email = 'lennon@thebeatles.com'
        self.password = 'password'
        self.user = User.objects.create_user(self.username, self.email, self.password)

    def test_post_form_passing_basic_auth(self):
        """Ensure POSTing json over basic auth with correct credentials passes and does not require CSRF"""
        credentials = ('%s:%s' % (self.username, self.password))
        base64_credentials = base64.b64encode(credentials.encode(HTTP_HEADER_ENCODING)).decode(HTTP_HEADER_ENCODING)
        auth = 'Basic %s' % base64_credentials
        response = self.csrf_client.post('/basic/', {'example': 'example'}, HTTP_AUTHORIZATION=auth)
        self.assertEqual(response.status_code, status.HTTP_200_OK)

    def test_post_json_passing_basic_auth(self):
        """Ensure POSTing form over basic auth with correct credentials passes and does not require CSRF"""
        credentials = ('%s:%s' % (self.username, self.password))
        base64_credentials = base64.b64encode(credentials.encode(HTTP_HEADER_ENCODING)).decode(HTTP_HEADER_ENCODING)
        auth = 'Basic %s' % base64_credentials
        response = self.csrf_client.post('/basic/', json.dumps({'example': 'example'}), 'application/json', HTTP_AUTHORIZATION=auth)
        self.assertEqual(response.status_code, status.HTTP_200_OK)

    def test_post_form_failing_basic_auth(self):
        """Ensure POSTing form over basic auth without correct credentials fails"""
        response = self.csrf_client.post('/basic/', {'example': 'example'})
        self.assertEqual(response.status_code, status.HTTP_401_UNAUTHORIZED)

    def test_post_json_failing_basic_auth(self):
        """Ensure POSTing json over basic auth without correct credentials fails"""
        response = self.csrf_client.post('/basic/', json.dumps({'example': 'example'}), 'application/json')
        self.assertEqual(response.status_code, status.HTTP_401_UNAUTHORIZED)
        self.assertEqual(response['WWW-Authenticate'], 'Basic realm="api"')


class SessionAuthTests(TestCase):
    """User session authentication"""
    urls = 'rest_framework.tests.authentication'

    def setUp(self):
        self.csrf_client = Client(enforce_csrf_checks=True)
        self.non_csrf_client = Client(enforce_csrf_checks=False)
        self.username = 'john'
        self.email = 'lennon@thebeatles.com'
        self.password = 'password'
        self.user = User.objects.create_user(self.username, self.email, self.password)

    def tearDown(self):
        self.csrf_client.logout()

    def test_post_form_session_auth_failing_csrf(self):
        """
        Ensure POSTing form over session authentication without CSRF token fails.
        """
        self.csrf_client.login(username=self.username, password=self.password)
        response = self.csrf_client.post('/session/', {'example': 'example'})
        self.assertEqual(response.status_code, status.HTTP_403_FORBIDDEN)

    def test_post_form_session_auth_passing(self):
        """
        Ensure POSTing form over session authentication with logged in user and CSRF token passes.
        """
        self.non_csrf_client.login(username=self.username, password=self.password)
        response = self.non_csrf_client.post('/session/', {'example': 'example'})
        self.assertEqual(response.status_code, status.HTTP_200_OK)

    def test_put_form_session_auth_passing(self):
        """
        Ensure PUTting form over session authentication with logged in user and CSRF token passes.
        """
        self.non_csrf_client.login(username=self.username, password=self.password)
        response = self.non_csrf_client.put('/session/', {'example': 'example'})
        self.assertEqual(response.status_code, status.HTTP_200_OK)

    def test_post_form_session_auth_failing(self):
        """
        Ensure POSTing form over session authentication without logged in user fails.
        """
        response = self.csrf_client.post('/session/', {'example': 'example'})
        self.assertEqual(response.status_code, status.HTTP_403_FORBIDDEN)


class TokenAuthTests(TestCase):
    """Token authentication"""
    urls = 'rest_framework.tests.authentication'

    def setUp(self):
        self.csrf_client = Client(enforce_csrf_checks=True)
        self.username = 'john'
        self.email = 'lennon@thebeatles.com'
        self.password = 'password'
        self.user = User.objects.create_user(self.username, self.email, self.password)

        self.key = 'abcd1234'
        self.token = Token.objects.create(key=self.key, user=self.user)

    def test_post_form_passing_token_auth(self):
        """Ensure POSTing json over token auth with correct credentials passes and does not require CSRF"""
        auth = "Token " + self.key
        response = self.csrf_client.post('/token/', {'example': 'example'}, HTTP_AUTHORIZATION=auth)
        self.assertEqual(response.status_code, status.HTTP_200_OK)

    def test_post_json_passing_token_auth(self):
        """Ensure POSTing form over token auth with correct credentials passes and does not require CSRF"""
        auth = "Token " + self.key
        response = self.csrf_client.post('/token/', json.dumps({'example': 'example'}), 'application/json', HTTP_AUTHORIZATION=auth)
        self.assertEqual(response.status_code, status.HTTP_200_OK)

    def test_post_form_failing_token_auth(self):
        """Ensure POSTing form over token auth without correct credentials fails"""
        response = self.csrf_client.post('/token/', {'example': 'example'})
        self.assertEqual(response.status_code, status.HTTP_401_UNAUTHORIZED)

    def test_post_json_failing_token_auth(self):
        """Ensure POSTing json over token auth without correct credentials fails"""
        response = self.csrf_client.post('/token/', json.dumps({'example': 'example'}), 'application/json')
        self.assertEqual(response.status_code, status.HTTP_401_UNAUTHORIZED)

    def test_token_has_auto_assigned_key_if_none_provided(self):
        """Ensure creating a token with no key will auto-assign a key"""
        self.token.delete()
        token = Token.objects.create(user=self.user)
        self.assertTrue(bool(token.key))

    def test_token_login_json(self):
        """Ensure token login view using JSON POST works."""
        client = Client(enforce_csrf_checks=True)
        response = client.post('/auth-token/',
                               json.dumps({'username': self.username, 'password': self.password}), 'application/json')
        self.assertEqual(response.status_code, status.HTTP_200_OK)
        self.assertEqual(json.loads(response.content.decode('ascii'))['token'], self.key)

    def test_token_login_json_bad_creds(self):
        """Ensure token login view using JSON POST fails if bad credentials are used."""
        client = Client(enforce_csrf_checks=True)
        response = client.post('/auth-token/',
                               json.dumps({'username': self.username, 'password': "badpass"}), 'application/json')
        self.assertEqual(response.status_code, 400)

    def test_token_login_json_missing_fields(self):
        """Ensure token login view using JSON POST fails if missing fields."""
        client = Client(enforce_csrf_checks=True)
        response = client.post('/auth-token/',
                               json.dumps({'username': self.username}), 'application/json')
        self.assertEqual(response.status_code, 400)

    def test_token_login_form(self):
        """Ensure token login view using form POST works."""
        client = Client(enforce_csrf_checks=True)
        response = client.post('/auth-token/',
                               {'username': self.username, 'password': self.password})
        self.assertEqual(response.status_code, status.HTTP_200_OK)
        self.assertEqual(json.loads(response.content.decode('ascii'))['token'], self.key)


<<<<<<< HEAD
class OAuth2Tests(TestCase):
    """OAuth 2.0 authentication"""
    urls = 'rest_framework.tests.authentication'

    def setUp(self):
        self.csrf_client = Client(enforce_csrf_checks=True)
        self.username = 'john'
        self.email = 'lennon@thebeatles.com'
        self.password = 'password'
        self.user = User.objects.create_user(self.username, self.email, self.password)

        self.CLIENT_ID = 'client_key'
        self.CLIENT_SECRET = 'client_secret'
        self.ACCESS_TOKEN = "access_token"
        self.REFRESH_TOKEN = "refresh_token"

        self.oauth2_client = oauth2.models.Client.objects.create(
                client_id=self.CLIENT_ID, 
                client_secret=self.CLIENT_SECRET,
                redirect_uri='',
                client_type=0,
                name='example', 
                user=None,
            )

        self.access_token = oauth2.models.AccessToken.objects.create(
                token=self.ACCESS_TOKEN,
                client=self.oauth2_client,
                user=self.user,
            )
        self.refresh_token = oauth2.models.RefreshToken.objects.create(
                user=self.user,
                access_token=self.access_token,
                client=self.oauth2_client
            )

    def _create_authorization_header(self, token=None):
        return "Bearer {0}".format(token or self.access_token.token)

    def _client_credentials_params(self):
        return {'client_id': self.CLIENT_ID, 'client_secret': self.CLIENT_SECRET}

    @unittest.skipUnless(oauth2, 'django-oauth2-provider not installed')
    def test_get_form_with_wrong_client_data_failing_auth(self):
        """Ensure GETing form over OAuth with incorrect client credentials fails"""
        auth = self._create_authorization_header()
        params = self._client_credentials_params()
        params['client_id'] += 'a'
        response = self.csrf_client.get('/oauth2-test/', params, HTTP_AUTHORIZATION=auth)
        self.assertEqual(response.status_code, 401)

    @unittest.skipUnless(oauth2, 'django-oauth2-provider not installed')
    def test_get_form_passing_auth(self):
        """Ensure GETing form over OAuth with correct client credentials succeed"""
        auth = self._create_authorization_header()
        params = self._client_credentials_params()
        response = self.csrf_client.get('/oauth2-test/', params, HTTP_AUTHORIZATION=auth)
        self.assertEqual(response.status_code, 200)

    @unittest.skipUnless(oauth2, 'django-oauth2-provider not installed')
    def test_post_form_passing_auth(self):
        """Ensure POSTing form over OAuth with correct credentials passes and does not require CSRF"""
        auth = self._create_authorization_header()
        params = self._client_credentials_params()
        response = self.csrf_client.post('/oauth2-test/', params, HTTP_AUTHORIZATION=auth)
        self.assertEqual(response.status_code, 200)

    @unittest.skipUnless(oauth2, 'django-oauth2-provider not installed')
    def test_post_form_token_removed_failing_auth(self):
        """Ensure POSTing when there is no OAuth access token in db fails"""
        self.access_token.delete()
        auth = self._create_authorization_header()
        params = self._client_credentials_params()
        response = self.csrf_client.post('/oauth2-test/', params, HTTP_AUTHORIZATION=auth)
        self.assertIn(response.status_code, (status.HTTP_401_UNAUTHORIZED, status.HTTP_403_FORBIDDEN))

    @unittest.skipUnless(oauth2, 'django-oauth2-provider not installed')
    def test_post_form_with_refresh_token_failing_auth(self):
        """Ensure POSTing with refresh token instead of access token fails"""
        auth = self._create_authorization_header(token=self.refresh_token.token)
        params = self._client_credentials_params()
        response = self.csrf_client.post('/oauth2-test/', params, HTTP_AUTHORIZATION=auth)
        self.assertIn(response.status_code, (status.HTTP_401_UNAUTHORIZED, status.HTTP_403_FORBIDDEN))

    @unittest.skipUnless(oauth2, 'django-oauth2-provider not installed')
    def test_post_form_with_expired_access_token_failing_auth(self):
        """Ensure POSTing with expired access token fails with an 'Invalid token' error"""
        self.access_token.expires = datetime.datetime.now() - datetime.timedelta(seconds=10)  # 10 seconds late
        self.access_token.save()
        auth = self._create_authorization_header()
        params = self._client_credentials_params()
        response = self.csrf_client.post('/oauth2-test/', params, HTTP_AUTHORIZATION=auth)
        self.assertIn(response.status_code, (status.HTTP_401_UNAUTHORIZED, status.HTTP_403_FORBIDDEN))
        self.assertIn('Invalid token', response.content)
=======
class IncorrectCredentialsTests(TestCase):
    def test_incorrect_credentials(self):
        """
        If a request contains bad authentication credentials, then
        authentication should run and error, even if no permissions
        are set on the view.
        """
        class IncorrectCredentialsAuth(BaseAuthentication):
            def authenticate(self, request):
                raise exceptions.AuthenticationFailed('Bad credentials')

        request = factory.get('/')
        view = MockView.as_view(
            authentication_classes=(IncorrectCredentialsAuth,),
            permission_classes=()
        )
        response = view(request)
        self.assertEqual(response.status_code, status.HTTP_403_FORBIDDEN)
        self.assertEqual(response.data, {'detail': 'Bad credentials'})
>>>>>>> 282af605
<|MERGE_RESOLUTION|>--- conflicted
+++ resolved
@@ -8,21 +8,17 @@
 from rest_framework import permissions
 from rest_framework import status
 from rest_framework.authtoken.models import Token
-<<<<<<< HEAD
-from rest_framework.authentication import TokenAuthentication, BasicAuthentication, SessionAuthentication, OAuth2Authentication
-from rest_framework.compat import patterns, url, include
-from rest_framework.compat import oauth2
-from rest_framework.compat import oauth2_provider
-=======
 from rest_framework.authentication import (
     BaseAuthentication,
     TokenAuthentication,
     BasicAuthentication,
-    SessionAuthentication
+    SessionAuthentication,
+    OAuth2Authentication
 )
-from rest_framework.compat import patterns
+from rest_framework.compat import patterns, url, include
+from rest_framework.compat import oauth2
+from rest_framework.compat import oauth2_provider
 from rest_framework.tests.utils import RequestFactory
->>>>>>> 282af605
 from rest_framework.views import APIView
 import json
 import base64
@@ -45,11 +41,6 @@
     def put(self, request):
         return HttpResponse({'a': 1, 'b': 2, 'c': 3})
 
-<<<<<<< HEAD
-    def get(self, request):
-        return HttpResponse({'a': 1, 'b': 2, 'c': 3})
-=======
->>>>>>> 282af605
 
 urlpatterns = patterns('',
     (r'^session/$', MockView.as_view(authentication_classes=[SessionAuthentication])),
@@ -220,7 +211,27 @@
         self.assertEqual(json.loads(response.content.decode('ascii'))['token'], self.key)
 
 
-<<<<<<< HEAD
+class IncorrectCredentialsTests(TestCase):
+    def test_incorrect_credentials(self):
+        """
+        If a request contains bad authentication credentials, then
+        authentication should run and error, even if no permissions
+        are set on the view.
+        """
+        class IncorrectCredentialsAuth(BaseAuthentication):
+            def authenticate(self, request):
+                raise exceptions.AuthenticationFailed('Bad credentials')
+
+        request = factory.get('/')
+        view = MockView.as_view(
+            authentication_classes=(IncorrectCredentialsAuth,),
+            permission_classes=()
+        )
+        response = view(request)
+        self.assertEqual(response.status_code, status.HTTP_403_FORBIDDEN)
+        self.assertEqual(response.data, {'detail': 'Bad credentials'})
+
+
 class OAuth2Tests(TestCase):
     """OAuth 2.0 authentication"""
     urls = 'rest_framework.tests.authentication'
@@ -314,25 +325,4 @@
         params = self._client_credentials_params()
         response = self.csrf_client.post('/oauth2-test/', params, HTTP_AUTHORIZATION=auth)
         self.assertIn(response.status_code, (status.HTTP_401_UNAUTHORIZED, status.HTTP_403_FORBIDDEN))
-        self.assertIn('Invalid token', response.content)
-=======
-class IncorrectCredentialsTests(TestCase):
-    def test_incorrect_credentials(self):
-        """
-        If a request contains bad authentication credentials, then
-        authentication should run and error, even if no permissions
-        are set on the view.
-        """
-        class IncorrectCredentialsAuth(BaseAuthentication):
-            def authenticate(self, request):
-                raise exceptions.AuthenticationFailed('Bad credentials')
-
-        request = factory.get('/')
-        view = MockView.as_view(
-            authentication_classes=(IncorrectCredentialsAuth,),
-            permission_classes=()
-        )
-        response = view(request)
-        self.assertEqual(response.status_code, status.HTTP_403_FORBIDDEN)
-        self.assertEqual(response.data, {'detail': 'Bad credentials'})
->>>>>>> 282af605
+        self.assertIn('Invalid token', response.content)