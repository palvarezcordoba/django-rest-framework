"""
Serializer fields perform validation on incoming data.

They are very similar to Django's form fields.
"""
from __future__ import unicode_literals

import copy
import datetime
from decimal import Decimal, DecimalException
import inspect
import re
import warnings

from django.core import validators
from django.core.exceptions import ValidationError
from django.conf import settings
from django.db.models.fields import BLANK_CHOICE_DASH
from django import forms
from django.forms import widgets
from django.utils.encoding import is_protected_type
from django.utils.translation import ugettext_lazy as _
from django.utils.datastructures import SortedDict

from rest_framework import ISO_8601
from rest_framework.compat import timezone, parse_date, parse_datetime, parse_time
from rest_framework.compat import BytesIO
from rest_framework.compat import six
from rest_framework.compat import smart_text, force_text
from rest_framework.settings import api_settings


def is_simple_callable(obj):
    """
    True if the object is a callable that takes no arguments.
    """
    function = inspect.isfunction(obj)
    method = inspect.ismethod(obj)

    if not (function or method):
        return False

    args, _, _, defaults = inspect.getargspec(obj)
    len_args = len(args) if function else len(args) - 1
    len_defaults = len(defaults) if defaults else 0
    return len_args <= len_defaults


def get_component(obj, attr_name):
    """
    Given an object, and an attribute name,
    return that attribute on the object.
    """
    if isinstance(obj, dict):
        val = obj.get(attr_name)
    else:
        val = getattr(obj, attr_name)

    if is_simple_callable(val):
        return val()
    return val


def readable_datetime_formats(formats):
    format = ', '.join(formats).replace(ISO_8601, 'YYYY-MM-DDThh:mm[:ss[.uuuuuu]][+HHMM|-HHMM|Z]')
    return humanize_strptime(format)


def readable_date_formats(formats):
    format = ', '.join(formats).replace(ISO_8601, 'YYYY[-MM[-DD]]')
    return humanize_strptime(format)


def readable_time_formats(formats):
    format = ', '.join(formats).replace(ISO_8601, 'hh:mm[:ss[.uuuuuu]]')
    return humanize_strptime(format)


def humanize_strptime(format_string):
    # Note that we're missing some of the locale specific mappings that
    # don't really make sense.
    mapping = {
        "%Y": "YYYY",
        "%y": "YY",
        "%m": "MM",
        "%b": "[Jan-Dec]",
        "%B": "[January-December]",
        "%d": "DD",
        "%H": "hh",
        "%I": "hh",  # Requires '%p' to differentiate from '%H'.
        "%M": "mm",
        "%S": "ss",
        "%f": "uuuuuu",
        "%a": "[Mon-Sun]",
        "%A": "[Monday-Sunday]",
        "%p": "[AM|PM]",
        "%z": "[+HHMM|-HHMM]"
    }
    for key, val in mapping.items():
        format_string = format_string.replace(key, val)
    return format_string


class Field(object):
    read_only = True
    creation_counter = 0
    empty = ''
    type_name = None
    partial = False
    use_files = False
    form_field_class = forms.CharField

    def __init__(self, source=None):
        self.parent = None

        self.creation_counter = Field.creation_counter
        Field.creation_counter += 1

        self.source = source

    def initialize(self, parent, field_name):
        """
        Called to set up a field prior to field_to_native or field_from_native.

        parent - The parent serializer.
        model_field - The model field this field corresponds to, if one exists.
        """
        self.parent = parent
        self.root = parent.root or parent
        self.context = self.root.context
        self.partial = self.root.partial
        if self.partial:
            self.required = False

    def field_from_native(self, data, files, field_name, into):
        """
        Given a dictionary and a field name, updates the dictionary `into`,
        with the field and it's deserialized value.
        """
        return

    def field_to_native(self, obj, field_name):
        """
        Given and object and a field name, returns the value that should be
        serialized for that field.
        """
        if obj is None:
            return self.empty

        if self.source == '*':
            return self.to_native(obj)

        source = self.source or field_name
        value = obj

        for component in source.split('.'):
            value = get_component(value, component)
            if value is None:
                break

        return self.to_native(value)

    def to_native(self, value):
        """
        Converts the field's value into it's simple representation.
        """
        if is_simple_callable(value):
            value = value()

        if is_protected_type(value):
            return value
        elif hasattr(value, '__iter__') and not isinstance(value, (dict, six.string_types)):
            return [self.to_native(item) for item in value]
        elif isinstance(value, dict):
<<<<<<< HEAD
            return dict(map(self.to_native, (k, v)) for k, v in value.items())
        return force_text(value)
=======
            # Make sure we preserve field ordering, if it exists
            ret = SortedDict()
            for key, val in value.items():
                ret[key] = self.to_native(val)
            return ret
        return smart_text(value)
>>>>>>> a0e3c44c

    def attributes(self):
        """
        Returns a dictionary of attributes to be used when serializing to xml.
        """
        if self.type_name:
            return {'type': self.type_name}
        return {}


class WritableField(Field):
    """
    Base for read/write fields.
    """
    default_validators = []
    default_error_messages = {
        'required': _('This field is required.'),
        'invalid': _('Invalid value.'),
    }
    widget = widgets.TextInput
    default = None

    def __init__(self, source=None, read_only=False, required=None,
                 validators=[], error_messages=None, widget=None,
                 default=None, blank=None):

        # 'blank' is to be deprecated in favor of 'required'
        if blank is not None:
            warnings.warn('The `blank` keyword argument is deprecated. '
                          'Use the `required` keyword argument instead.',
                          DeprecationWarning, stacklevel=2)
            required = not(blank)

        super(WritableField, self).__init__(source=source)

        self.read_only = read_only
        if required is None:
            self.required = not(read_only)
        else:
            assert not (read_only and required), "Cannot set required=True and read_only=True"
            self.required = required

        messages = {}
        for c in reversed(self.__class__.__mro__):
            messages.update(getattr(c, 'default_error_messages', {}))
        messages.update(error_messages or {})
        self.error_messages = messages

        self.validators = self.default_validators + validators
        self.default = default if default is not None else self.default

        # Widgets are ony used for HTML forms.
        widget = widget or self.widget
        if isinstance(widget, type):
            widget = widget()
        self.widget = widget

    def validate(self, value):
        if value in validators.EMPTY_VALUES and self.required:
            raise ValidationError(self.error_messages['required'])

    def run_validators(self, value):
        if value in validators.EMPTY_VALUES:
            return
        errors = []
        for v in self.validators:
            try:
                v(value)
            except ValidationError as e:
                if hasattr(e, 'code') and e.code in self.error_messages:
                    message = self.error_messages[e.code]
                    if e.params:
                        message = message % e.params
                    errors.append(message)
                else:
                    errors.extend(e.messages)
        if errors:
            raise ValidationError(errors)

    def field_from_native(self, data, files, field_name, into):
        """
        Given a dictionary and a field name, updates the dictionary `into`,
        with the field and it's deserialized value.
        """
        if self.read_only:
            return

        try:
            if self.use_files:
                files = files or {}
                native = files[field_name]
            else:
                native = data[field_name]
        except KeyError:
            if self.default is not None and not self.partial:
                # Note: partial updates shouldn't set defaults
                native = self.default
            else:
                if self.required:
                    raise ValidationError(self.error_messages['required'])
                return

        value = self.from_native(native)
        if self.source == '*':
            if value:
                into.update(value)
        else:
            self.validate(value)
            self.run_validators(value)
            into[self.source or field_name] = value

    def from_native(self, value):
        """
        Reverts a simple representation back to the field's value.
        """
        return value


class ModelField(WritableField):
    """
    A generic field that can be used against an arbitrary model field.
    """
    def __init__(self, *args, **kwargs):
        try:
            self.model_field = kwargs.pop('model_field')
        except KeyError:
            raise ValueError("ModelField requires 'model_field' kwarg")

        self.min_length = kwargs.pop('min_length',
                            getattr(self.model_field, 'min_length', None))
        self.max_length = kwargs.pop('max_length',
                            getattr(self.model_field, 'max_length', None))

        super(ModelField, self).__init__(*args, **kwargs)

        if self.min_length is not None:
            self.validators.append(validators.MinLengthValidator(self.min_length))
        if self.max_length is not None:
            self.validators.append(validators.MaxLengthValidator(self.max_length))

    def from_native(self, value):
        rel = getattr(self.model_field, "rel", None)
        if rel is not None:
            return rel.to._meta.get_field(rel.field_name).to_python(value)
        else:
            return self.model_field.to_python(value)

    def field_to_native(self, obj, field_name):
        value = self.model_field._get_val_from_obj(obj)
        if is_protected_type(value):
            return value
        return self.model_field.value_to_string(obj)

    def attributes(self):
        return {
            "type": self.model_field.get_internal_type()
        }


##### Typed Fields #####

class BooleanField(WritableField):
    type_name = 'BooleanField'
    form_field_class = forms.BooleanField
    widget = widgets.CheckboxInput
    default_error_messages = {
        'invalid': _("'%s' value must be either True or False."),
    }
    empty = False

    # Note: we set default to `False` in order to fill in missing value not
    # supplied by html form.  TODO: Fix so that only html form input gets
    # this behavior.
    default = False

    def from_native(self, value):
        if value in ('true', 't', 'True', '1'):
            return True
        if value in ('false', 'f', 'False', '0'):
            return False
        return bool(value)


class CharField(WritableField):
    type_name = 'CharField'
    form_field_class = forms.CharField

    def __init__(self, max_length=None, min_length=None, *args, **kwargs):
        self.max_length, self.min_length = max_length, min_length
        super(CharField, self).__init__(*args, **kwargs)
        if min_length is not None:
            self.validators.append(validators.MinLengthValidator(min_length))
        if max_length is not None:
            self.validators.append(validators.MaxLengthValidator(max_length))

    def from_native(self, value):
        if isinstance(value, six.string_types) or value is None:
            return value
        return smart_text(value)


class URLField(CharField):
    type_name = 'URLField'

    def __init__(self, **kwargs):
        kwargs['max_length'] = kwargs.get('max_length', 200)
        kwargs['validators'] = [validators.URLValidator()]
        super(URLField, self).__init__(**kwargs)


class SlugField(CharField):
    type_name = 'SlugField'

    def __init__(self, *args, **kwargs):
        kwargs['max_length'] = kwargs.get('max_length', 50)
        super(SlugField, self).__init__(*args, **kwargs)


class ChoiceField(WritableField):
    type_name = 'ChoiceField'
    form_field_class = forms.ChoiceField
    widget = widgets.Select
    default_error_messages = {
        'invalid_choice': _('Select a valid choice. %(value)s is not one of '
                            'the available choices.'),
    }

    def __init__(self, choices=(), *args, **kwargs):
        super(ChoiceField, self).__init__(*args, **kwargs)
        self.choices = choices
        if not self.required:
            self.choices = BLANK_CHOICE_DASH + self.choices

    def _get_choices(self):
        return self._choices

    def _set_choices(self, value):
        # Setting choices also sets the choices on the widget.
        # choices can be any iterable, but we call list() on it because
        # it will be consumed more than once.
        self._choices = self.widget.choices = list(value)

    choices = property(_get_choices, _set_choices)

    def validate(self, value):
        """
        Validates that the input is in self.choices.
        """
        super(ChoiceField, self).validate(value)
        if value and not self.valid_value(value):
            raise ValidationError(self.error_messages['invalid_choice'] % {'value': value})

    def valid_value(self, value):
        """
        Check to see if the provided value is a valid choice.
        """
        for k, v in self.choices:
            if isinstance(v, (list, tuple)):
                # This is an optgroup, so look inside the group for options
                for k2, v2 in v:
                    if value == smart_text(k2):
                        return True
            else:
                if value == smart_text(k) or value == k:
                    return True
        return False


class EmailField(CharField):
    type_name = 'EmailField'
    form_field_class = forms.EmailField

    default_error_messages = {
        'invalid': _('Enter a valid e-mail address.'),
    }
    default_validators = [validators.validate_email]

    def from_native(self, value):
        ret = super(EmailField, self).from_native(value)
        if ret is None:
            return None
        return ret.strip()

    def __deepcopy__(self, memo):
        result = copy.copy(self)
        memo[id(self)] = result
        #result.widget = copy.deepcopy(self.widget, memo)
        result.validators = self.validators[:]
        return result


class RegexField(CharField):
    type_name = 'RegexField'
    form_field_class = forms.RegexField

    def __init__(self, regex, max_length=None, min_length=None, *args, **kwargs):
        super(RegexField, self).__init__(max_length, min_length, *args, **kwargs)
        self.regex = regex

    def _get_regex(self):
        return self._regex

    def _set_regex(self, regex):
        if isinstance(regex, six.string_types):
            regex = re.compile(regex)
        self._regex = regex
        if hasattr(self, '_regex_validator') and self._regex_validator in self.validators:
            self.validators.remove(self._regex_validator)
        self._regex_validator = validators.RegexValidator(regex=regex)
        self.validators.append(self._regex_validator)

    regex = property(_get_regex, _set_regex)

    def __deepcopy__(self, memo):
        result = copy.copy(self)
        memo[id(self)] = result
        result.validators = self.validators[:]
        return result


class DateField(WritableField):
    type_name = 'DateField'
    widget = widgets.DateInput
    form_field_class = forms.DateField

    default_error_messages = {
        'invalid': _("Date has wrong format. Use one of these formats instead: %s"),
    }
    empty = None
    input_formats = api_settings.DATE_INPUT_FORMATS
    format = api_settings.DATE_FORMAT

    def __init__(self, input_formats=None, format=None, *args, **kwargs):
        self.input_formats = input_formats if input_formats is not None else self.input_formats
        self.format = format if format is not None else self.format
        super(DateField, self).__init__(*args, **kwargs)

    def from_native(self, value):
        if value in validators.EMPTY_VALUES:
            return None

        if isinstance(value, datetime.datetime):
            if timezone and settings.USE_TZ and timezone.is_aware(value):
                # Convert aware datetimes to the default time zone
                # before casting them to dates (#17742).
                default_timezone = timezone.get_default_timezone()
                value = timezone.make_naive(value, default_timezone)
            return value.date()
        if isinstance(value, datetime.date):
            return value

        for format in self.input_formats:
            if format.lower() == ISO_8601:
                try:
                    parsed = parse_date(value)
                except (ValueError, TypeError):
                    pass
                else:
                    if parsed is not None:
                        return parsed
            else:
                try:
                    parsed = datetime.datetime.strptime(value, format)
                except (ValueError, TypeError):
                    pass
                else:
                    return parsed.date()

        msg = self.error_messages['invalid'] % readable_date_formats(self.input_formats)
        raise ValidationError(msg)

    def to_native(self, value):
        if value is None or self.format is None:
            return value

        if isinstance(value, datetime.datetime):
            value = value.date()

        if self.format.lower() == ISO_8601:
            return value.isoformat()
        return value.strftime(self.format)


class DateTimeField(WritableField):
    type_name = 'DateTimeField'
    widget = widgets.DateTimeInput
    form_field_class = forms.DateTimeField

    default_error_messages = {
        'invalid': _("Datetime has wrong format. Use one of these formats instead: %s"),
    }
    empty = None
    input_formats = api_settings.DATETIME_INPUT_FORMATS
    format = api_settings.DATETIME_FORMAT

    def __init__(self, input_formats=None, format=None, *args, **kwargs):
        self.input_formats = input_formats if input_formats is not None else self.input_formats
        self.format = format if format is not None else self.format
        super(DateTimeField, self).__init__(*args, **kwargs)

    def from_native(self, value):
        if value in validators.EMPTY_VALUES:
            return None

        if isinstance(value, datetime.datetime):
            return value
        if isinstance(value, datetime.date):
            value = datetime.datetime(value.year, value.month, value.day)
            if settings.USE_TZ:
                # For backwards compatibility, interpret naive datetimes in
                # local time. This won't work during DST change, but we can't
                # do much about it, so we let the exceptions percolate up the
                # call stack.
                warnings.warn("DateTimeField received a naive datetime (%s)"
                              " while time zone support is active." % value,
                              RuntimeWarning)
                default_timezone = timezone.get_default_timezone()
                value = timezone.make_aware(value, default_timezone)
            return value

        for format in self.input_formats:
            if format.lower() == ISO_8601:
                try:
                    parsed = parse_datetime(value)
                except (ValueError, TypeError):
                    pass
                else:
                    if parsed is not None:
                        return parsed
            else:
                try:
                    parsed = datetime.datetime.strptime(value, format)
                except (ValueError, TypeError):
                    pass
                else:
                    return parsed

        msg = self.error_messages['invalid'] % readable_datetime_formats(self.input_formats)
        raise ValidationError(msg)

    def to_native(self, value):
        if value is None or self.format is None:
            return value

        if self.format.lower() == ISO_8601:
            ret = value.isoformat()
            if ret.endswith('+00:00'):
                ret = ret[:-6] + 'Z'
            return ret
        return value.strftime(self.format)


class TimeField(WritableField):
    type_name = 'TimeField'
    widget = widgets.TimeInput
    form_field_class = forms.TimeField

    default_error_messages = {
        'invalid': _("Time has wrong format. Use one of these formats instead: %s"),
    }
    empty = None
    input_formats = api_settings.TIME_INPUT_FORMATS
    format = api_settings.TIME_FORMAT

    def __init__(self, input_formats=None, format=None, *args, **kwargs):
        self.input_formats = input_formats if input_formats is not None else self.input_formats
        self.format = format if format is not None else self.format
        super(TimeField, self).__init__(*args, **kwargs)

    def from_native(self, value):
        if value in validators.EMPTY_VALUES:
            return None

        if isinstance(value, datetime.time):
            return value

        for format in self.input_formats:
            if format.lower() == ISO_8601:
                try:
                    parsed = parse_time(value)
                except (ValueError, TypeError):
                    pass
                else:
                    if parsed is not None:
                        return parsed
            else:
                try:
                    parsed = datetime.datetime.strptime(value, format)
                except (ValueError, TypeError):
                    pass
                else:
                    return parsed.time()

        msg = self.error_messages['invalid'] % readable_time_formats(self.input_formats)
        raise ValidationError(msg)

    def to_native(self, value):
        if value is None or self.format is None:
            return value

        if isinstance(value, datetime.datetime):
            value = value.time()

        if self.format.lower() == ISO_8601:
            return value.isoformat()
        return value.strftime(self.format)


class IntegerField(WritableField):
    type_name = 'IntegerField'
    form_field_class = forms.IntegerField

    default_error_messages = {
        'invalid': _('Enter a whole number.'),
        'max_value': _('Ensure this value is less than or equal to %(limit_value)s.'),
        'min_value': _('Ensure this value is greater than or equal to %(limit_value)s.'),
    }

    def __init__(self, max_value=None, min_value=None, *args, **kwargs):
        self.max_value, self.min_value = max_value, min_value
        super(IntegerField, self).__init__(*args, **kwargs)

        if max_value is not None:
            self.validators.append(validators.MaxValueValidator(max_value))
        if min_value is not None:
            self.validators.append(validators.MinValueValidator(min_value))

    def from_native(self, value):
        if value in validators.EMPTY_VALUES:
            return None

        try:
            value = int(str(value))
        except (ValueError, TypeError):
            raise ValidationError(self.error_messages['invalid'])
        return value


class FloatField(WritableField):
    type_name = 'FloatField'
    form_field_class = forms.FloatField

    default_error_messages = {
        'invalid': _("'%s' value must be a float."),
    }

    def from_native(self, value):
        if value in validators.EMPTY_VALUES:
            return None

        try:
            return float(value)
        except (TypeError, ValueError):
            msg = self.error_messages['invalid'] % value
            raise ValidationError(msg)


class DecimalField(WritableField):
    type_name = 'DecimalField'
    form_field_class = forms.DecimalField

    default_error_messages = {
        'invalid': _('Enter a number.'),
        'max_value': _('Ensure this value is less than or equal to %(limit_value)s.'),
        'min_value': _('Ensure this value is greater than or equal to %(limit_value)s.'),
        'max_digits': _('Ensure that there are no more than %s digits in total.'),
        'max_decimal_places': _('Ensure that there are no more than %s decimal places.'),
        'max_whole_digits': _('Ensure that there are no more than %s digits before the decimal point.')
    }

    def __init__(self, max_value=None, min_value=None, max_digits=None, decimal_places=None, *args, **kwargs):
        self.max_value, self.min_value = max_value, min_value
        self.max_digits, self.decimal_places = max_digits, decimal_places
        super(DecimalField, self).__init__(*args, **kwargs)

        if max_value is not None:
            self.validators.append(validators.MaxValueValidator(max_value))
        if min_value is not None:
            self.validators.append(validators.MinValueValidator(min_value))

    def from_native(self, value):
        """
        Validates that the input is a decimal number. Returns a Decimal
        instance. Returns None for empty values. Ensures that there are no more
        than max_digits in the number, and no more than decimal_places digits
        after the decimal point.
        """
        if value in validators.EMPTY_VALUES:
            return None
        value = smart_text(value).strip()
        try:
            value = Decimal(value)
        except DecimalException:
            raise ValidationError(self.error_messages['invalid'])
        return value

    def validate(self, value):
        super(DecimalField, self).validate(value)
        if value in validators.EMPTY_VALUES:
            return
        # Check for NaN, Inf and -Inf values. We can't compare directly for NaN,
        # since it is never equal to itself. However, NaN is the only value that
        # isn't equal to itself, so we can use this to identify NaN
        if value != value or value == Decimal("Inf") or value == Decimal("-Inf"):
            raise ValidationError(self.error_messages['invalid'])
        sign, digittuple, exponent = value.as_tuple()
        decimals = abs(exponent)
        # digittuple doesn't include any leading zeros.
        digits = len(digittuple)
        if decimals > digits:
            # We have leading zeros up to or past the decimal point.  Count
            # everything past the decimal point as a digit.  We do not count
            # 0 before the decimal point as a digit since that would mean
            # we would not allow max_digits = decimal_places.
            digits = decimals
        whole_digits = digits - decimals

        if self.max_digits is not None and digits > self.max_digits:
            raise ValidationError(self.error_messages['max_digits'] % self.max_digits)
        if self.decimal_places is not None and decimals > self.decimal_places:
            raise ValidationError(self.error_messages['max_decimal_places'] % self.decimal_places)
        if self.max_digits is not None and self.decimal_places is not None and whole_digits > (self.max_digits - self.decimal_places):
            raise ValidationError(self.error_messages['max_whole_digits'] % (self.max_digits - self.decimal_places))
        return value


class FileField(WritableField):
    use_files = True
    type_name = 'FileField'
    form_field_class = forms.FileField
    widget = widgets.FileInput

    default_error_messages = {
        'invalid': _("No file was submitted. Check the encoding type on the form."),
        'missing': _("No file was submitted."),
        'empty': _("The submitted file is empty."),
        'max_length': _('Ensure this filename has at most %(max)d characters (it has %(length)d).'),
        'contradiction': _('Please either submit a file or check the clear checkbox, not both.')
    }

    def __init__(self, *args, **kwargs):
        self.max_length = kwargs.pop('max_length', None)
        self.allow_empty_file = kwargs.pop('allow_empty_file', False)
        super(FileField, self).__init__(*args, **kwargs)

    def from_native(self, data):
        if data in validators.EMPTY_VALUES:
            return None

        # UploadedFile objects should have name and size attributes.
        try:
            file_name = data.name
            file_size = data.size
        except AttributeError:
            raise ValidationError(self.error_messages['invalid'])

        if self.max_length is not None and len(file_name) > self.max_length:
            error_values = {'max': self.max_length, 'length': len(file_name)}
            raise ValidationError(self.error_messages['max_length'] % error_values)
        if not file_name:
            raise ValidationError(self.error_messages['invalid'])
        if not self.allow_empty_file and not file_size:
            raise ValidationError(self.error_messages['empty'])

        return data

    def to_native(self, value):
        return value.name


class ImageField(FileField):
    use_files = True
    form_field_class = forms.ImageField

    default_error_messages = {
        'invalid_image': _("Upload a valid image. The file you uploaded was "
                           "either not an image or a corrupted image."),
    }

    def from_native(self, data):
        """
        Checks that the file-upload field data contains a valid image (GIF, JPG,
        PNG, possibly others -- whatever the Python Imaging Library supports).
        """
        f = super(ImageField, self).from_native(data)
        if f is None:
            return None

        from compat import Image
        assert Image is not None, 'PIL must be installed for ImageField support'

        # We need to get a file object for PIL. We might have a path or we might
        # have to read the data into memory.
        if hasattr(data, 'temporary_file_path'):
            file = data.temporary_file_path()
        else:
            if hasattr(data, 'read'):
                file = BytesIO(data.read())
            else:
                file = BytesIO(data['content'])

        try:
            # load() could spot a truncated JPEG, but it loads the entire
            # image in memory, which is a DoS vector. See #3848 and #18520.
            # verify() must be called immediately after the constructor.
            Image.open(file).verify()
        except ImportError:
            # Under PyPy, it is possible to import PIL. However, the underlying
            # _imaging C module isn't available, so an ImportError will be
            # raised. Catch and re-raise.
            raise
        except Exception:  # Python Imaging Library doesn't recognize it as an image
            raise ValidationError(self.error_messages['invalid_image'])
        if hasattr(f, 'seek') and callable(f.seek):
            f.seek(0)
        return f


class SerializerMethodField(Field):
    """
    A field that gets its value by calling a method on the serializer it's attached to.
    """

    def __init__(self, method_name):
        self.method_name = method_name
        super(SerializerMethodField, self).__init__()

    def field_to_native(self, obj, field_name):
        value = getattr(self.parent, self.method_name)(obj)
        return self.to_native(value)<|MERGE_RESOLUTION|>--- conflicted
+++ resolved
@@ -172,17 +172,12 @@
         elif hasattr(value, '__iter__') and not isinstance(value, (dict, six.string_types)):
             return [self.to_native(item) for item in value]
         elif isinstance(value, dict):
-<<<<<<< HEAD
-            return dict(map(self.to_native, (k, v)) for k, v in value.items())
-        return force_text(value)
-=======
             # Make sure we preserve field ordering, if it exists
             ret = SortedDict()
             for key, val in value.items():
                 ret[key] = self.to_native(val)
             return ret
-        return smart_text(value)
->>>>>>> a0e3c44c
+        return force_text(value)
 
     def attributes(self):
         """
