"""
Provides generic filtering backends that can be used to filter the results
returned by list views.
"""
from __future__ import unicode_literals

import operator
from functools import reduce

from django.core.exceptions import ImproperlyConfigured
from django.db import models
from django.utils import six
<<<<<<< HEAD

from rest_framework.compat import django_filters, get_model_name, guardian
=======
from django.conf import settings
from rest_framework.compat import django_filters, guardian, get_model_name
>>>>>>> e8b23c47
from rest_framework.settings import api_settings

FilterSet = django_filters and django_filters.FilterSet or None


class BaseFilterBackend(object):
    """
    A base class from which all filter backend classes should inherit.
    """

    def filter_queryset(self, request, queryset, view):
        """
        Return a filtered queryset.
        """
        raise NotImplementedError(".filter_queryset() must be overridden.")


class DjangoFilterBackend(BaseFilterBackend):
    """
    A filter backend that uses django-filter.
    """
    default_filter_set = FilterSet

    def __init__(self):
        assert django_filters, 'Using DjangoFilterBackend, but django-filter is not installed'

    def get_filter_class(self, view, queryset=None):
        """
        Return the django-filters `FilterSet` used to filter the queryset.
        """
        filter_class = getattr(view, 'filter_class', None)
        filter_fields = getattr(view, 'filter_fields', None)

        if filter_class:
            filter_model = filter_class.Meta.model

            assert issubclass(queryset.model, filter_model), \
                'FilterSet model %s does not match queryset model %s' % \
                (filter_model, queryset.model)

            return filter_class

        if filter_fields:
            class AutoFilterSet(self.default_filter_set):
                class Meta:
                    model = queryset.model
                    fields = filter_fields

            return AutoFilterSet

        return None

    def filter_queryset(self, request, queryset, view):
        filter_class = self.get_filter_class(view, queryset)

        if filter_class:
            return filter_class(request.query_params, queryset=queryset).qs

        return queryset


class SearchFilter(BaseFilterBackend):
    # The URL query parameter used for the search.
    search_param = api_settings.SEARCH_PARAM

    def get_search_terms(self, request):
        """
        Search terms are set by a ?search=... query parameter,
        and may be comma and/or whitespace delimited.
        """
        params = request.query_params.get(self.search_param, '')
        return params.replace(',', ' ').split()

    def construct_search(self, field_name):
        if field_name.startswith('^'):
            return "%s__istartswith" % field_name[1:]
        elif field_name.startswith('='):
            return "%s__iexact" % field_name[1:]
        elif field_name.startswith('@'):
            return "%s__search" % field_name[1:]
        else:
            return "%s__icontains" % field_name

    def filter_queryset(self, request, queryset, view):
        search_fields = getattr(view, 'search_fields', None)

        if not search_fields:
            return queryset
        if settings.DATABASES[queryset.db]["ENGINE"] == "django.db.backends.oracle":
            # Remember queryset for Oracle db users
            original_queryset = queryset
        orm_lookups = [self.construct_search(six.text_type(search_field))
                       for search_field in search_fields]

        for search_term in self.get_search_terms(request):
            or_queries = [models.Q(**{orm_lookup: search_term})
                          for orm_lookup in orm_lookups]
            queryset = queryset.filter(reduce(operator.or_, or_queries))
            if settings.DATABASES[queryset.db]["ENGINE"] != "django.db.backends.oracle":
                # Oracle db don't support distinct on *LOB fields
                queryset = queryset.distinct()

        if settings.DATABASES[queryset.db]["ENGINE"] == "django.db.backends.oracle":
            # distinct analogue for Oracle users
            queryset = original_queryset.filter(pk__in=set(queryset.values_list('pk', flat=True)))

        return queryset


class OrderingFilter(BaseFilterBackend):
    # The URL query parameter used for the ordering.
    ordering_param = api_settings.ORDERING_PARAM
    ordering_fields = None

    def get_ordering(self, request, queryset, view):
        """
        Ordering is set by a comma delimited ?ordering=... query parameter.

        The `ordering` query parameter can be overridden by setting
        the `ordering_param` value on the OrderingFilter or by
        specifying an `ORDERING_PARAM` value in the API settings.
        """
        params = request.query_params.get(self.ordering_param)
        if params:
            fields = [param.strip() for param in params.split(',')]
            ordering = self.remove_invalid_fields(queryset, fields, view)
            if ordering:
                return ordering

        # No ordering was included, or all the ordering fields were invalid
        return self.get_default_ordering(view)

    def get_default_ordering(self, view):
        ordering = getattr(view, 'ordering', None)
        if isinstance(ordering, six.string_types):
            return (ordering,)
        return ordering

    def remove_invalid_fields(self, queryset, fields, view):
        valid_fields = getattr(view, 'ordering_fields', self.ordering_fields)

        if valid_fields is None:
            # Default to allowing filtering on serializer fields
            serializer_class = getattr(view, 'serializer_class')
            if serializer_class is None:
                msg = ("Cannot use %s on a view which does not have either a "
                       "'serializer_class' or 'ordering_fields' attribute.")
                raise ImproperlyConfigured(msg % self.__class__.__name__)
            valid_fields = [
                field.source or field_name
                for field_name, field in serializer_class().fields.items()
                if not getattr(field, 'write_only', False)
                ]
        elif valid_fields == '__all__':
            # View explicitly allows filtering on any model field
            valid_fields = [field.name for field in queryset.model._meta.fields]
            valid_fields += queryset.query.aggregates.keys()

        return [term for term in fields if term.lstrip('-') in valid_fields]

    def filter_queryset(self, request, queryset, view):
        ordering = self.get_ordering(request, queryset, view)

        if ordering:
            return queryset.order_by(*ordering)

        return queryset


class DjangoObjectPermissionsFilter(BaseFilterBackend):
    """
    A filter backend that limits results to those where the requesting user
    has read object level permissions.
    """

    def __init__(self):
        assert guardian, 'Using DjangoObjectPermissionsFilter, but django-guardian is not installed'

    perm_format = '%(app_label)s.view_%(model_name)s'

    def filter_queryset(self, request, queryset, view):
        user = request.user
        model_cls = queryset.model
        kwargs = {
            'app_label': model_cls._meta.app_label,
            'model_name': get_model_name(model_cls)
        }
        permission = self.perm_format % kwargs
        return guardian.shortcuts.get_objects_for_user(user, permission, queryset)<|MERGE_RESOLUTION|>--- conflicted
+++ resolved
@@ -7,16 +7,12 @@
 import operator
 from functools import reduce
 
+from django.conf import settings
 from django.core.exceptions import ImproperlyConfigured
 from django.db import models
 from django.utils import six
-<<<<<<< HEAD
 
 from rest_framework.compat import django_filters, get_model_name, guardian
-=======
-from django.conf import settings
-from rest_framework.compat import django_filters, guardian, get_model_name
->>>>>>> e8b23c47
 from rest_framework.settings import api_settings
 
 FilterSet = django_filters and django_filters.FilterSet or None
@@ -105,9 +101,8 @@
 
         if not search_fields:
             return queryset
-        if settings.DATABASES[queryset.db]["ENGINE"] == "django.db.backends.oracle":
-            # Remember queryset for Oracle db users
-            original_queryset = queryset
+
+        original_queryset = queryset
         orm_lookups = [self.construct_search(six.text_type(search_field))
                        for search_field in search_fields]
 
@@ -115,13 +110,12 @@
             or_queries = [models.Q(**{orm_lookup: search_term})
                           for orm_lookup in orm_lookups]
             queryset = queryset.filter(reduce(operator.or_, or_queries))
-            if settings.DATABASES[queryset.db]["ENGINE"] != "django.db.backends.oracle":
-                # Oracle db don't support distinct on *LOB fields
-                queryset = queryset.distinct()
 
         if settings.DATABASES[queryset.db]["ENGINE"] == "django.db.backends.oracle":
             # distinct analogue for Oracle users
             queryset = original_queryset.filter(pk__in=set(queryset.values_list('pk', flat=True)))
+        else:
+            queryset = queryset.distinct()
 
         return queryset
 
@@ -169,7 +163,7 @@
                 field.source or field_name
                 for field_name, field in serializer_class().fields.items()
                 if not getattr(field, 'write_only', False)
-                ]
+            ]
         elif valid_fields == '__all__':
             # View explicitly allows filtering on any model field
             valid_fields = [field.name for field in queryset.model._meta.fields]
