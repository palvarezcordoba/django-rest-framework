[tox]
downloadcache = {toxworkdir}/cache/
envlist = py3.3-django1.6,py3.2-django1.6,py2.7-django1.6,py2.6-django1.6,py3.3-django1.5,py3.2-django1.5,py2.7-django1.5,py2.6-django1.5,py2.7-django1.4,py2.6-django1.4

[testenv]
commands = {envpython} rest_framework/runtests/runtests.py

[testenv:py3.3-django1.6]
basepython = python3.3
deps = Django==1.6.1
       django-filter==0.6a1
       defusedxml==0.3

[testenv:py3.2-django1.6]
basepython = python3.2
deps = Django==1.6.1
       django-filter==0.6a1
       defusedxml==0.3

[testenv:py2.7-django1.6]
basepython = python2.7
deps = Django==1.6.1
       django-filter==0.6a1
       defusedxml==0.3
       django-oauth-plus==2.2.1
       oauth2==1.5.211
       django-oauth2-provider==0.2.4
       django-guardian==1.1.1

[testenv:py2.6-django1.6]
basepython = python2.6
deps = Django==1.6.1
       django-filter==0.6a1
       defusedxml==0.3
       django-oauth-plus==2.2.1
       oauth2==1.5.211
       django-oauth2-provider==0.2.4
       django-guardian==1.1.1

[testenv:py3.3-django1.5]
basepython = python3.3
deps = django==1.5.5
       django-filter==0.6a1
       defusedxml==0.3

[testenv:py3.2-django1.5]
basepython = python3.2
deps = django==1.5.5
       django-filter==0.6a1
       defusedxml==0.3

[testenv:py2.7-django1.5]
basepython = python2.7
deps = django==1.5.5
       django-filter==0.6a1
       defusedxml==0.3
       django-oauth-plus==2.2.1
       oauth2==1.5.211
       django-oauth2-provider==0.2.3
       django-guardian==1.1.1

[testenv:py2.6-django1.5]
basepython = python2.6
deps = django==1.5.5
       django-filter==0.6a1
       defusedxml==0.3
       django-oauth-plus==2.2.1
       oauth2==1.5.211
       django-oauth2-provider==0.2.3
       django-guardian==1.1.1

[testenv:py2.7-django1.4]
basepython = python2.7
deps = django==1.4.10
       django-filter==0.6a1
       defusedxml==0.3
       django-oauth-plus==2.2.1
       oauth2==1.5.211
       django-oauth2-provider==0.2.3
       django-guardian==1.1.1

[testenv:py2.6-django1.4]
basepython = python2.6
deps = django==1.4.10
       django-filter==0.6a1
       defusedxml==0.3
       django-oauth-plus==2.2.1
       oauth2==1.5.211
       django-oauth2-provider==0.2.3
<<<<<<< HEAD
=======
       django-guardian==1.1.1

[testenv:py2.7-django1.3]
basepython = python2.7
deps = django==1.3.5
       django-filter==0.5.4
       defusedxml==0.3
       django-oauth-plus==2.2.1
       oauth2==1.5.211
       django-oauth2-provider==0.2.3
       django-guardian==1.1.1

[testenv:py2.6-django1.3]
basepython = python2.6
deps = django==1.3.5
       django-filter==0.5.4
       defusedxml==0.3
       django-oauth-plus==2.2.1
       oauth2==1.5.211
       django-oauth2-provider==0.2.3
>>>>>>> 83b31e7e
       django-guardian==1.1.1<|MERGE_RESOLUTION|>--- conflicted
+++ resolved
@@ -87,27 +87,4 @@
        django-oauth-plus==2.2.1
        oauth2==1.5.211
        django-oauth2-provider==0.2.3
-<<<<<<< HEAD
-=======
-       django-guardian==1.1.1
-
-[testenv:py2.7-django1.3]
-basepython = python2.7
-deps = django==1.3.5
-       django-filter==0.5.4
-       defusedxml==0.3
-       django-oauth-plus==2.2.1
-       oauth2==1.5.211
-       django-oauth2-provider==0.2.3
-       django-guardian==1.1.1
-
-[testenv:py2.6-django1.3]
-basepython = python2.6
-deps = django==1.3.5
-       django-filter==0.5.4
-       defusedxml==0.3
-       django-oauth-plus==2.2.1
-       oauth2==1.5.211
-       django-oauth2-provider==0.2.3
->>>>>>> 83b31e7e
        django-guardian==1.1.1